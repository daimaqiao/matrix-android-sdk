
apply plugin: 'com.android.library'

android {
    compileSdkVersion 23
    buildToolsVersion '23.0.3'

    packagingOptions {
        exclude 'LICENSE.txt'
        exclude 'META-INF/LICENSE'
        exclude 'META-INF/LICENSE.txt'
        exclude 'META-INF/NOTICE'
    }


    defaultConfig {
        minSdkVersion 11
        targetSdkVersion 23
        // use version to define a version code.
        versionCode 713
<<<<<<< HEAD
        version "0.7.13-dev"
        versionName "0.7.13-dev"
=======
        version "0.7.13"
        versionName "0.7.13"
>>>>>>> 44575105
        resValue "string", "flavor_description", "SDKApp"
        testInstrumentationRunner "android.support.test.runner.AndroidJUnitRunner"
     }

    // prevent the "superClassName is empty" error for classes not annotated as tests
    tasks.withType(Test) {
        scanForTestClasses = false
        include "**/*Test.class" // whatever Ant pattern matches your test class files
    }

    signingConfigs {
        release {
            storeFile file(project.hasProperty("RELEASE_STORE_FILE") ? RELEASE_STORE_FILE : "/dummy/path")
            storePassword project.hasProperty("RELEASE_STORE_PASSWORD") ? RELEASE_STORE_PASSWORD : "dummy password"
            keyAlias project.hasProperty("RELEASE_KEY_ALIAS") ? RELEASE_KEY_ALIAS : "dummy alias"
            keyPassword project.hasProperty("RELEASE_KEY_PASSWORD") ? RELEASE_KEY_PASSWORD : "dummy password"
        }
    }

    buildTypes {
        debug {
            resValue "string", "git_sdk_revision", "\"${gitRevision()}\""
            resValue "string", "git_sdk_revision_unix_date", "\"${gitRevisionUnixDate()}\""
            resValue "string", "git_sdk_revision_date", "\"${gitRevisionDate()}\""

            minifyEnabled false
        }

        release {
            resValue "string", "git_sdk_revision", "\"${gitRevision()}\""
            resValue "string", "git_sdk_revision_unix_date", "\"${gitRevisionUnixDate()}\""
            resValue "string", "git_sdk_revision_date", "\"${gitRevisionDate()}\""

            libraryVariants.all { variant ->
                variant.outputs.each { output ->
                    def outputFile = output.outputFile
                    if (outputFile != null && outputFile.name.endsWith('.aar')) {
                        def fileName = outputFile.name.replace(".aar", "-${version}.aar")
                        output.outputFile = new File(outputFile.parent, fileName)
                    }
                }
            }
        }
    }


    lintOptions {
        disable 'InvalidPackage'
    }

    repositories {
        flatDir {
            dir 'libs'
        }
    }
}

def gitRevision() {
    def cmd = "git rev-parse --short HEAD"
    return cmd.execute().text.trim()
}

def gitRevisionUnixDate() {
    def cmd = "git show -s --format=%ct HEAD^{commit}"
    return cmd.execute().text.trim()
}

def gitRevisionDate() {
    def cmd = "git show -s --format=%ci HEAD^{commit}"
    return cmd.execute().text.trim()
}

dependencies {
    compile fileTree(dir: 'libs', include: ['*.jar'])
    compile 'com.android.support:appcompat-v7:23.3.0'
    compile 'com.squareup.retrofit:retrofit:1.6.1'
    compile 'com.google.code.gson:gson:2.3'
    compile 'com.squareup.okhttp:okhttp-urlconnection:2.2.0'
    compile 'com.squareup.okhttp:okhttp:2.2.0'
    compile 'io.pristine:libjingle:9690@aar'

    compile(name: 'olm-sdk', ext: 'aar')

    // Robolectric
    testCompile 'com.android.support.test:runner:0.3'
    testCompile 'com.android.support.test:rules:0.3'
    testCompile 'org.mockito:mockito-core:1.+'
    testCompile 'junit:junit:4.12'
    testCompile 'org.hamcrest:hamcrest-library:1.3'
    testCompile 'org.apache.maven:maven-ant-tasks:2.1.3' // fixes issue on linux/mac
    testCompile('org.robolectric:robolectric:3.0') {
        exclude group: 'commons-logging', module: 'commons-logging'
        exclude group: 'org.apache.httpcomponents', module: 'httpclient'
    }

    testCompile 'junit:junit:4.12'
    androidTestCompile 'junit:junit:4.12'
    androidTestCompile 'com.android.support:support-annotations:23.3.0'
    androidTestCompile 'com.android.support.test:runner:0.5'
    androidTestCompile 'com.android.support.test:rules:0.5'
}<|MERGE_RESOLUTION|>--- conflicted
+++ resolved
@@ -17,14 +17,9 @@
         minSdkVersion 11
         targetSdkVersion 23
         // use version to define a version code.
-        versionCode 713
-<<<<<<< HEAD
-        version "0.7.13-dev"
-        versionName "0.7.13-dev"
-=======
-        version "0.7.13"
-        versionName "0.7.13"
->>>>>>> 44575105
+        versionCode 714
+        version "0.7.14-dev"
+        versionName "0.7.14-dev"
         resValue "string", "flavor_description", "SDKApp"
         testInstrumentationRunner "android.support.test.runner.AndroidJUnitRunner"
      }
