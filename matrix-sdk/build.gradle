
apply plugin: 'com.android.library'

android {
    compileSdkVersion 26
    buildToolsVersion '26.0.2'

    packagingOptions {
        exclude 'LICENSE.txt'
        exclude 'META-INF/LICENSE'
        exclude 'META-INF/LICENSE.txt'
        exclude 'META-INF/NOTICE'
    }

    defaultConfig {
        minSdkVersion 16
        targetSdkVersion 26
        // use version to define a version code.
<<<<<<< HEAD
        versionCode 808
        version "0.8.08"
        versionName "0.8.08"
=======
        versionCode 900
        version "0.9.0"
        versionName "0.9.0"
>>>>>>> 8b647969
        resValue "string", "flavor_description", "SDKApp"
        testInstrumentationRunner "android.support.test.runner.AndroidJUnitRunner"
     }

    // prevent the "superClassName is empty" error for classes not annotated as tests
    tasks.withType(Test) {
        scanForTestClasses = false
        include "**/*Test.class" // whatever Ant pattern matches your test class files
    }

    signingConfigs {
        release {
            storeFile file(project.hasProperty("RELEASE_STORE_FILE") ? RELEASE_STORE_FILE : "/dummy/path")
            storePassword project.hasProperty("RELEASE_STORE_PASSWORD") ? RELEASE_STORE_PASSWORD : "dummy password"
            keyAlias project.hasProperty("RELEASE_KEY_ALIAS") ? RELEASE_KEY_ALIAS : "dummy alias"
            keyPassword project.hasProperty("RELEASE_KEY_PASSWORD") ? RELEASE_KEY_PASSWORD : "dummy password"
        }
    }

    android.libraryVariants.all { variant ->
        task("${variant.name}Docs", type: Javadoc) {
            source = variant.javaCompile.source
            classpath = files(((Object) android.bootClasspath.join(File.pathSeparator)))
            classpath += files(variant.javaCompile.classpath.files)

            destinationDir = file("../docs/javadoc/")
            delete "../docs/"

            options.windowTitle("Matrix Android SDK")
            options.docTitle("Matrix Android SDK")
            options.header("<b>Matrix Android SDK</b>")
            options.bottom("&copy; 2017 Vector Creations Ltd All rights reserved.")

            exclude '**/BuildConfig.java'
            exclude '**/R.java'
            failOnError false
        }
    }

    buildTypes {
        debug {
            resValue "string", "git_sdk_revision", "\"${gitRevision()}\""
            resValue "string", "git_sdk_revision_unix_date", "\"${gitRevisionUnixDate()}\""
            resValue "string", "git_sdk_revision_date", "\"${gitRevisionDate()}\""

            minifyEnabled false
        }

        release {
            resValue "string", "git_sdk_revision", "\"${gitRevision()}\""
            resValue "string", "git_sdk_revision_unix_date", "\"${gitRevisionUnixDate()}\""
            resValue "string", "git_sdk_revision_date", "\"${gitRevisionDate()}\""

            libraryVariants.all { variant ->
                variant.outputs.each { output ->
                    def outputFile = output.outputFile
                    if (outputFile != null && outputFile.name.endsWith('.aar')) {
                        def fileName = outputFile.name.replace(".aar", "-${version}.aar")
                        output.outputFile = new File(outputFile.parent, fileName)
                    }
                }
            }
        }
    }


    lintOptions {
        disable 'InvalidPackage'
        disable 'MissingTranslation'
        disable 'RestrictedApi'
    }

    repositories {
        flatDir {
            dir 'libs'
        }
    }
}

def gitRevision() {
    def cmd = "git rev-parse --short HEAD"
    return cmd.execute().text.trim()
}

def gitRevisionUnixDate() {
    def cmd = "git show -s --format=%ct HEAD^{commit}"
    return cmd.execute().text.trim()
}

def gitRevisionDate() {
    def cmd = "git show -s --format=%ci HEAD^{commit}"
    return cmd.execute().text.trim()
}

dependencies {
    compile fileTree(dir: 'libs', include: ['*.jar'])
    compile 'com.android.support:appcompat-v7:26.+'
    compile 'com.squareup.retrofit:retrofit:1.6.1'
    compile 'com.google.code.gson:gson:2.3'
    compile 'com.squareup.okhttp:okhttp-urlconnection:2.2.0'
    compile 'com.squareup.okhttp:okhttp:2.2.0'

    compile(name: 'olm-sdk', ext: 'aar')

    // replace the compile 'io.pristine:libjingle:9690@aar'
    compile(name: 'react-native-webrtc', ext: 'aar')

    // Robolectric
    testCompile 'com.android.support.test:runner:0.5'
    testCompile 'com.android.support.test:rules:0.5'
    testCompile 'org.mockito:mockito-core:1.+'
    testCompile 'junit:junit:4.12'
    testCompile 'org.hamcrest:hamcrest-library:1.3'
    testCompile 'org.apache.maven:maven-ant-tasks:2.1.3' // fixes issue on linux/mac
    testCompile('org.robolectric:robolectric:3.0') {
        exclude group: 'commons-logging', module: 'commons-logging'
        exclude group: 'org.apache.httpcomponents', module: 'httpclient'
    }

    testCompile 'junit:junit:4.12'
    androidTestCompile 'junit:junit:4.12'
    androidTestCompile 'com.android.support:support-annotations:25.3.1'
    androidTestCompile 'com.android.support.test:runner:0.5'
    androidTestCompile 'com.android.support.test:rules:0.5'
}<|MERGE_RESOLUTION|>--- conflicted
+++ resolved
@@ -16,15 +16,9 @@
         minSdkVersion 16
         targetSdkVersion 26
         // use version to define a version code.
-<<<<<<< HEAD
-        versionCode 808
-        version "0.8.08"
-        versionName "0.8.08"
-=======
         versionCode 900
         version "0.9.0"
         versionName "0.9.0"
->>>>>>> 8b647969
         resValue "string", "flavor_description", "SDKApp"
         testInstrumentationRunner "android.support.test.runner.AndroidJUnitRunner"
      }
