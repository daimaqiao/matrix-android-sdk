--- conflicted
+++ resolved
@@ -63,11 +63,7 @@
     private static final String LOG_TAG = MXFileStore.class.getSimpleName();
 
     // some constant values
-<<<<<<< HEAD
-    private static final int MXFILE_VERSION = 16;
-=======
     private static final int MXFILE_VERSION = 21;
->>>>>>> 8b647969
 
     // ensure that there is enough messages to fill a tablet screen
     private static final int MAX_STORED_MESSAGES_COUNT = 50;
