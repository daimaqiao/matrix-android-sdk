--- conflicted
+++ resolved
@@ -147,7 +147,7 @@
     }
 
 
-    // actions (must be done after dispatchOnViewReady()
+    // actions (must be done after onViewReady()
 
     /**
      * Start a call.
@@ -249,11 +249,7 @@
                     mWebView.post(new Runnable() {
                         @Override
                         public void run() {
-<<<<<<< HEAD
-                            dispatchOnCallEnd();
-=======
                             dispatchOnCallEnd(END_CALL_REASON_PEER_HANG_UP);
->>>>>>> 7d99aa4e
                         }
                     });
                 }
@@ -551,11 +547,7 @@
             mUIThreadHandler.post(new Runnable() {
                 @Override
                 public void run() {
-<<<<<<< HEAD
-                    dispatchOnCallEnd();
-=======
                     dispatchOnCallEnd(END_CALL_REASON_UNDEFINED);
->>>>>>> 7d99aa4e
                 }
             });
 
