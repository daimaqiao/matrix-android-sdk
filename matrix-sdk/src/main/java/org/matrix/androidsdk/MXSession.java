--- conflicted
+++ resolved
@@ -1,10 +1,6 @@
 /*
  * Copyright 2014 OpenMarket Ltd
-<<<<<<< HEAD
  * Copyright 2017 Vector Creations Ltd
-=======
- * Copyright 2017 OpenMarket Ltd
->>>>>>> 660b946f
  *
  * Licensed under the Apache License, Version 2.0 (the "License");
  * you may not use this file except in compliance with the License.
